import { getEnvironmentVariable } from "@langchain/core/utils/env";
import { UsageMetadata, type BaseMessage } from "@langchain/core/messages";
import { CallbackManagerForLLMRun } from "@langchain/core/callbacks/manager";

import {
  BaseChatModel,
  LangSmithParams,
  type BaseChatModelParams,
} from "@langchain/core/language_models/chat_models";
import { ChatGenerationChunk, ChatResult } from "@langchain/core/outputs";
import { AIMessageChunk } from "@langchain/core/messages";
import {
  BaseLanguageModelInput,
  StructuredOutputMethodOptions,
} from "@langchain/core/language_models/base";
import {
  Runnable,
  RunnablePassthrough,
  RunnableSequence,
} from "@langchain/core/runnables";
import { JsonOutputKeyToolsParser } from "@langchain/core/output_parsers/openai_tools";
import { BaseLLMOutputParser } from "@langchain/core/output_parsers";
import { AsyncCaller } from "@langchain/core/utils/async_caller";
import { concat } from "@langchain/core/utils/stream";
import {
  InteropZodType,
  isInteropZodSchema,
} from "@langchain/core/utils/types";
import {
  GoogleAIBaseLLMInput,
  GoogleAIModelParams,
  GoogleAISafetySetting,
  GoogleConnectionParams,
  GooglePlatformType,
  GeminiTool,
  GoogleAIBaseLanguageModelCallOptions,
  GoogleAIAPI,
  GoogleAIAPIParams,
  GoogleSearchToolSetting,
  GeminiJsonSchema,
} from "./types.js";
import {
  convertToGeminiTools,
  copyAIModelParams,
  copyAndValidateModelParamsInto,
} from "./utils/common.js";
import { AbstractGoogleLLMConnection } from "./connection.js";
import { DefaultGeminiSafetyHandler, getGeminiAPI } from "./utils/gemini.js";
import { ApiKeyGoogleAuth, GoogleAbstractedClient } from "./auth.js";
import { JsonStream } from "./utils/stream.js";
import { ensureParams } from "./utils/failed_handler.js";
import type {
  GoogleBaseLLMInput,
  GoogleAISafetyHandler,
  GoogleAISafetyParams,
  GeminiFunctionDeclaration,
  GeminiFunctionSchema,
  GoogleAIToolType,
  GeminiAPIConfig,
  GoogleAIModelModality,
} from "./types.js";
import {
  removeAdditionalProperties,
  schemaToGeminiParameters,
} from "./utils/zod_to_gemini_parameters.js";

export class ChatConnection<AuthOptions> extends AbstractGoogleLLMConnection<
  BaseMessage[],
  AuthOptions
> {
  convertSystemMessageToHumanContent: boolean | undefined;

  constructor(
    fields: GoogleAIBaseLLMInput<AuthOptions> | undefined,
    caller: AsyncCaller,
    client: GoogleAbstractedClient,
    streaming: boolean
  ) {
    super(fields, caller, client, streaming);
    this.convertSystemMessageToHumanContent =
      fields?.convertSystemMessageToHumanContent;
  }

  get useSystemInstruction(): boolean {
    return typeof this.convertSystemMessageToHumanContent === "boolean"
      ? !this.convertSystemMessageToHumanContent
      : this.computeUseSystemInstruction;
  }

  get computeUseSystemInstruction(): boolean {
    // This works on models from April 2024 and later
    //   Vertex AI: gemini-1.5-pro and gemini-1.0-002 and later
    //   AI Studio: gemini-1.5-pro-latest
    if (this.modelFamily === "palm") {
      return false;
    } else if (this.modelName === "gemini-1.0-pro-001") {
      return false;
    } else if (this.modelName.startsWith("gemini-pro-vision")) {
      return false;
    } else if (this.modelName.startsWith("gemini-1.0-pro-vision")) {
      return false;
    } else if (this.modelName === "gemini-pro" && this.platform === "gai") {
      // on AI Studio gemini-pro is still pointing at gemini-1.0-pro-001
      return false;
    } else if (this.modelFamily === "gemma") {
      // At least as of 12 Mar 2025 gemma 3 on AIS, trying to use system instructions yields an error:
      // "Developer instruction is not enabled for models/gemma-3-27b-it"
      return false;
    }
    return true;
  }

  computeGoogleSearchToolAdjustmentFromModel(): Exclude<
    GoogleSearchToolSetting,
    boolean
  > {
    if (this.modelName.startsWith("gemini-1.0")) {
      return "googleSearchRetrieval";
    } else if (this.modelName.startsWith("gemini-1.5")) {
      return "googleSearchRetrieval";
    } else {
      return "googleSearch";
    }
  }

  computeGoogleSearchToolAdjustment(
    apiConfig: GeminiAPIConfig
  ): Exclude<GoogleSearchToolSetting, true> {
    const adj = apiConfig.googleSearchToolAdjustment;
    if (adj === undefined || adj === true) {
      return this.computeGoogleSearchToolAdjustmentFromModel();
    } else {
      return adj;
    }
  }

  buildGeminiAPI(): GoogleAIAPI {
    const apiConfig: GeminiAPIConfig =
      (this.apiConfig as GeminiAPIConfig) ?? {};
    const googleSearchToolAdjustment =
      this.computeGoogleSearchToolAdjustment(apiConfig);
    const geminiConfig: GeminiAPIConfig = {
      useSystemInstruction: this.useSystemInstruction,
      googleSearchToolAdjustment,
      ...apiConfig,
    };
    return getGeminiAPI(geminiConfig);
  }

  get api(): GoogleAIAPI {
    switch (this.apiName) {
      case "google":
        return this.buildGeminiAPI();
      default:
        return super.api;
    }
  }
}

/**
 * Input to chat model class.
 */
export interface ChatGoogleBaseInput<AuthOptions>
  extends BaseChatModelParams,
    GoogleConnectionParams<AuthOptions>,
    GoogleAIModelParams,
    GoogleAISafetyParams,
    GoogleAIAPIParams,
    Pick<GoogleAIBaseLanguageModelCallOptions, "streamUsage"> {}

/**
 * Integration with a Google chat model.
 */
export abstract class ChatGoogleBase<AuthOptions>
  extends BaseChatModel<GoogleAIBaseLanguageModelCallOptions, AIMessageChunk>
  implements ChatGoogleBaseInput<AuthOptions>
{
  // Used for tracing, replace with the same name as your class
  static lc_name() {
    return "ChatGoogle";
  }

  get lc_secrets(): { [key: string]: string } | undefined {
    return {
      authOptions: "GOOGLE_AUTH_OPTIONS",
    };
  }

  lc_serializable = true;

  // Set based on modelName
  model: string;

  modelName = "gemini-pro";

  temperature: number;

  maxOutputTokens: number;

  maxReasoningTokens: number;

  topP: number;

  topK: number;

  seed: number;

  presencePenalty: number;

  frequencyPenalty: number;

  stopSequences: string[] = [];

  logprobs: boolean;

  topLogprobs: number = 0;

  safetySettings: GoogleAISafetySetting[] = [];

  responseModalities?: GoogleAIModelModality[];

  // May intentionally be undefined, meaning to compute this.
  convertSystemMessageToHumanContent: boolean | undefined;

  safetyHandler: GoogleAISafetyHandler;

  streamUsage = true;

  streaming = false;

  protected connection: ChatConnection<AuthOptions>;

  protected streamedConnection: ChatConnection<AuthOptions>;

  constructor(fields?: ChatGoogleBaseInput<AuthOptions>) {
    super(ensureParams(fields));

    copyAndValidateModelParamsInto(fields, this);
    this.safetyHandler =
      fields?.safetyHandler ?? new DefaultGeminiSafetyHandler();
    this.streamUsage = fields?.streamUsage ?? this.streamUsage;
    const client = this.buildClient(fields);
    this.buildConnection(fields ?? {}, client);
  }

  getLsParams(options: this["ParsedCallOptions"]): LangSmithParams {
    const params = this.invocationParams(options);
    return {
      ls_provider: "google_vertexai",
      ls_model_name: this.model,
      ls_model_type: "chat",
      ls_temperature: params.temperature ?? undefined,
      ls_max_tokens: params.maxOutputTokens ?? undefined,
      ls_stop: options.stop,
    };
  }

  abstract buildAbstractedClient(
    fields?: GoogleAIBaseLLMInput<AuthOptions>
  ): GoogleAbstractedClient;

  buildApiKeyClient(apiKey: string): GoogleAbstractedClient {
    return new ApiKeyGoogleAuth(apiKey);
  }

  buildApiKey(fields?: GoogleAIBaseLLMInput<AuthOptions>): string | undefined {
    return fields?.apiKey ?? getEnvironmentVariable("GOOGLE_API_KEY");
  }

  buildClient(
    fields?: GoogleAIBaseLLMInput<AuthOptions>
  ): GoogleAbstractedClient {
    const apiKey = this.buildApiKey(fields);
    if (apiKey) {
      return this.buildApiKeyClient(apiKey);
    } else {
      return this.buildAbstractedClient(fields);
    }
  }

  buildConnection(
    fields: GoogleBaseLLMInput<AuthOptions>,
    client: GoogleAbstractedClient
  ) {
    this.connection = new ChatConnection(
      { ...fields, ...this },
      this.caller,
      client,
      false
    );

    this.streamedConnection = new ChatConnection(
      { ...fields, ...this },
      this.caller,
      client,
      true
    );
  }

  get platform(): GooglePlatformType {
    return this.connection.platform;
  }

  override bindTools(
    tools: GoogleAIToolType[],
    kwargs?: Partial<GoogleAIBaseLanguageModelCallOptions>
  ): Runnable<
    BaseLanguageModelInput,
    AIMessageChunk,
    GoogleAIBaseLanguageModelCallOptions
  > {
    return this.withConfig({ tools: convertToGeminiTools(tools), ...kwargs });
  }

  // Replace
  _llmType() {
    return "chat_integration";
  }

  /**
   * Get the parameters used to invoke the model
   */
  override invocationParams(options?: this["ParsedCallOptions"]) {
    return copyAIModelParams(this, options);
  }

  async _generate(
    messages: BaseMessage[],
    options: this["ParsedCallOptions"],
    runManager: CallbackManagerForLLMRun | undefined
  ): Promise<ChatResult> {
    const parameters = this.invocationParams(options);
    if (this.streaming) {
      const stream = this._streamResponseChunks(messages, options, runManager);
      let finalChunk: ChatGenerationChunk | null = null;
      for await (const chunk of stream) {
        finalChunk = !finalChunk ? chunk : concat(finalChunk, chunk);
      }
      if (!finalChunk) {
        throw new Error("No chunks were returned from the stream.");
      }
      return {
        generations: [finalChunk],
      };
    }

    const response = await this.connection.request(
      messages,
      parameters,
      options,
      runManager
    );
    const ret = this.connection.api.responseToChatResult(response);
    const chunk = ret?.generations?.[0];
    if (chunk) {
      await runManager?.handleLLMNewToken(chunk.text || "");
    }
    return ret;
  }

  async *_streamResponseChunks(
    _messages: BaseMessage[],
    options: this["ParsedCallOptions"],
    runManager?: CallbackManagerForLLMRun
  ): AsyncGenerator<ChatGenerationChunk> {
    // Make the call as a streaming request
    const parameters = this.invocationParams(options);
    const response = await this.streamedConnection.request(
      _messages,
      parameters,
      options,
      runManager
    );

    // Get the streaming parser of the response
    const stream = response.data as JsonStream;
    let usageMetadata: UsageMetadata | undefined;
    // Loop until the end of the stream
    // During the loop, yield each time we get a chunk from the streaming parser
    // that is either available or added to the queue
    while (!stream.streamDone) {
      const output = await stream.nextChunk();
      await runManager?.handleCustomEvent(
        `google-chunk-${this.constructor.name}`,
        {
          output,
        }
      );
      if (
        output &&
        output.usageMetadata &&
        this.streamUsage !== false &&
        options.streamUsage !== false
      ) {
        usageMetadata = {
          input_tokens: output.usageMetadata.promptTokenCount,
          output_tokens: output.usageMetadata.candidatesTokenCount,
          total_tokens: output.usageMetadata.totalTokenCount,
        };
      }
      const chunk =
        output !== null
          ? this.connection.api.responseToChatGeneration({ data: output })
          : new ChatGenerationChunk({
              text: "",
              generationInfo: { finishReason: "stop" },
              message: new AIMessageChunk({
                content: "",
                usage_metadata: usageMetadata,
              }),
            });
      if (chunk) {
        yield chunk;
        await runManager?.handleLLMNewToken(
          chunk.text ?? "",
          undefined,
          undefined,
          undefined,
          undefined,
          { chunk }
        );
      }
    }
  }

  /** @ignore */
  _combineLLMOutput() {
    return [];
  }

  withStructuredOutput<
    // eslint-disable-next-line @typescript-eslint/no-explicit-any
    RunOutput extends Record<string, any> = Record<string, any>
  >(
    outputSchema:
      | InteropZodType<RunOutput>
      // eslint-disable-next-line @typescript-eslint/no-explicit-any
      | Record<string, any>,
    config?: StructuredOutputMethodOptions<false>
  ): Runnable<BaseLanguageModelInput, RunOutput>;

  withStructuredOutput<
    // eslint-disable-next-line @typescript-eslint/no-explicit-any
    RunOutput extends Record<string, any> = Record<string, any>
  >(
    outputSchema:
      | InteropZodType<RunOutput>
      // eslint-disable-next-line @typescript-eslint/no-explicit-any
      | Record<string, any>,
    config?: StructuredOutputMethodOptions<true>
  ): Runnable<BaseLanguageModelInput, { raw: BaseMessage; parsed: RunOutput }>;

  withStructuredOutput<
    // eslint-disable-next-line @typescript-eslint/no-explicit-any
    RunOutput extends Record<string, any> = Record<string, any>
  >(
    outputSchema:
      | InteropZodType<RunOutput>
      // eslint-disable-next-line @typescript-eslint/no-explicit-any
      | Record<string, any>,
    config?: StructuredOutputMethodOptions<boolean>
  ):
    | Runnable<BaseLanguageModelInput, RunOutput>
    | Runnable<
        BaseLanguageModelInput,
        { raw: BaseMessage; parsed: RunOutput }
      > {
    // eslint-disable-next-line @typescript-eslint/no-explicit-any
    const schema: InteropZodType<RunOutput> | Record<string, any> =
      outputSchema;
    const name = config?.name;
    const method = config?.method;
    const includeRaw = config?.includeRaw;
    if (method === "jsonMode") {
      throw new Error(`Google only supports "functionCalling" as a method.`);
    }

    let functionName = name ?? "extract";
    let outputParser: BaseLLMOutputParser<RunOutput>;
    let tools: GeminiTool[];
<<<<<<< HEAD
    console.log("schema", schema);
    if (isZodSchema(schema)) {
=======
    if (isInteropZodSchema(schema)) {
>>>>>>> 273b39e9
      const jsonSchema = schemaToGeminiParameters(schema);
      tools = [
        {
          functionDeclarations: [
            {
              name: functionName,
              description:
                jsonSchema.description ?? "A function available to call.",
              parameters: jsonSchema as GeminiFunctionSchema,
            },
          ],
        },
      ];
      outputParser = new JsonOutputKeyToolsParser({
        returnSingle: true,
        keyName: functionName,
        zodSchema: schema,
      });
    } else {
      let geminiFunctionDefinition: GeminiFunctionDeclaration;
      if (
        typeof schema.name === "string" &&
        typeof schema.parameters === "object" &&
        schema.parameters != null
      ) {
        geminiFunctionDefinition = schema as GeminiFunctionDeclaration;
        functionName = schema.name;
      } else {
        // We are providing the schema for *just* the parameters, probably
        const parameters: GeminiJsonSchema = removeAdditionalProperties(schema);
        geminiFunctionDefinition = {
          name: functionName,
          description: schema.description ?? "",
          parameters,
        };
      }
      tools = [
        {
          functionDeclarations: [geminiFunctionDefinition],
        },
      ];
      outputParser = new JsonOutputKeyToolsParser<RunOutput>({
        returnSingle: true,
        keyName: functionName,
      });
    }
    const llm = this.bindTools(tools).withConfig({ tool_choice: functionName });

    if (!includeRaw) {
      return llm.pipe(outputParser).withConfig({
        runName: "ChatGoogleStructuredOutput",
      }) as Runnable<BaseLanguageModelInput, RunOutput>;
    }

    const parserAssign = RunnablePassthrough.assign({
      // eslint-disable-next-line @typescript-eslint/no-explicit-any
      parsed: (input: any, config) => outputParser.invoke(input.raw, config),
    });
    const parserNone = RunnablePassthrough.assign({
      parsed: () => null,
    });
    const parsedWithFallback = parserAssign.withFallbacks({
      fallbacks: [parserNone],
    });
    return RunnableSequence.from<
      BaseLanguageModelInput,
      { raw: BaseMessage; parsed: RunOutput }
    >([
      {
        raw: llm,
      },
      parsedWithFallback,
    ]).withConfig({
      runName: "StructuredOutputRunnable",
    });
  }
}<|MERGE_RESOLUTION|>--- conflicted
+++ resolved
@@ -478,12 +478,7 @@
     let functionName = name ?? "extract";
     let outputParser: BaseLLMOutputParser<RunOutput>;
     let tools: GeminiTool[];
-<<<<<<< HEAD
-    console.log("schema", schema);
-    if (isZodSchema(schema)) {
-=======
     if (isInteropZodSchema(schema)) {
->>>>>>> 273b39e9
       const jsonSchema = schemaToGeminiParameters(schema);
       tools = [
         {
