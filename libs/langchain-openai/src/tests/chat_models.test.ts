/* eslint-disable @typescript-eslint/no-explicit-any, no-process-env */
import { z } from "zod";
import { toJsonSchema } from "@langchain/core/utils/json_schema";
import { load } from "@langchain/core/load";
import { it, expect, describe, beforeAll, afterAll, jest } from "@jest/globals";
import { tool } from "@langchain/core/tools";
import { ChatOpenAI } from "../chat_models.js";

describe("ChatOpenAI", () => {
  describe("strict tool calling", () => {
    const weatherTool = {
      type: "function" as const,
      function: {
        name: "get_current_weather",
        description: "Get the current weather in a location",
        parameters: toJsonSchema(
          z.object({
            location: z
              .string()
              .describe("The location to get the weather for"),
          })
        ),
      },
    };

    // Store the original value of LANGCHAIN_TRACING_V2
    let oldLangChainTracingValue: string | undefined;
    // Before all tests, save the current LANGCHAIN_TRACING_V2 value
    beforeAll(() => {
      oldLangChainTracingValue = process.env.LANGCHAIN_TRACING_V2;
    });
    // After all tests, restore the original LANGCHAIN_TRACING_V2 value
    afterAll(() => {
      if (oldLangChainTracingValue !== undefined) {
        process.env.LANGCHAIN_TRACING_V2 = oldLangChainTracingValue;
      } else {
        // If it was undefined, remove the environment variable
        delete process.env.LANGCHAIN_TRACING_V2;
      }
    });

    it("Can accept strict as a call arg via .bindTools", async () => {
      const mockFetch = jest.fn<(url: any, options?: any) => Promise<any>>();
      mockFetch.mockImplementation((url, options) => {
        // Store the request details for later inspection
        mockFetch.mock.calls.push([url, options]);

        // Return a mock response
        return Promise.resolve({
          ok: true,
          json: () => Promise.resolve({}),
        });
      });

      const model = new ChatOpenAI({
        model: "gpt-4",
        apiKey: "test-key",
        configuration: {
          fetch: mockFetch,
        },
        maxRetries: 0,
      });

      const modelWithTools = model.bindTools([weatherTool], { strict: true });

      // This will fail since we're not returning a valid response in our mocked fetch function.
      await expect(
        modelWithTools.invoke("What's the weather like?")
      ).rejects.toThrow();

      expect(mockFetch).toHaveBeenCalled();
      const [_url, options] = mockFetch.mock.calls[0];

      if (options && options.body) {
        expect(JSON.parse(options.body).tools[0].function).toHaveProperty(
          "strict",
          true
        );
      } else {
        throw new Error("Body not found in request.");
      }
    });

    it("Can accept strict as a call arg via .withConfig", async () => {
      const mockFetch = jest.fn<(url: any, options?: any) => Promise<any>>();
      mockFetch.mockImplementation((url, options) => {
        // Store the request details for later inspection
        mockFetch.mock.calls.push([url, options]);

        // Return a mock response
        return Promise.resolve({
          ok: true,
          json: () => Promise.resolve({}),
        });
      });

      const model = new ChatOpenAI({
        model: "gpt-4",
        apiKey: "test-key",
        configuration: {
          fetch: mockFetch,
        },
        maxRetries: 0,
      });

      const modelWithTools = model.withConfig({
        tools: [weatherTool],
        strict: true,
      });

      // This will fail since we're not returning a valid response in our mocked fetch function.
      await expect(
        modelWithTools.invoke("What's the weather like?")
      ).rejects.toThrow();

      expect(mockFetch).toHaveBeenCalled();
      const [_url, options] = mockFetch.mock.calls[0];

      if (options && options.body) {
        expect(JSON.parse(options.body).tools[0].function).toHaveProperty(
          "strict",
          true
        );
      } else {
        throw new Error("Body not found in request.");
      }
    });

    it("Strict is false if supportsStrictToolCalling is false", async () => {
      const mockFetch = jest.fn<(url: any, options?: any) => Promise<any>>();
      mockFetch.mockImplementation((url, options) => {
        // Store the request details for later inspection
        mockFetch.mock.calls.push([url, options]);

        // Return a mock response
        return Promise.resolve({
          ok: true,
          json: () => Promise.resolve({}),
        });
      });

      const model = new ChatOpenAI({
        model: "gpt-4",
        apiKey: "test-key",
        configuration: {
          fetch: mockFetch,
        },
        maxRetries: 0,
        supportsStrictToolCalling: false,
      });

      // Do NOT pass `strict` here since we're checking that it's set to true by default
      const modelWithTools = model.bindTools([weatherTool]);

      // This will fail since we're not returning a valid response in our mocked fetch function.
      await expect(
        modelWithTools.invoke("What's the weather like?")
      ).rejects.toThrow();

      expect(mockFetch).toHaveBeenCalled();
      const [_url, options] = mockFetch.mock.calls[0];

      if (options && options.body) {
        expect(JSON.parse(options.body).tools[0].function).toHaveProperty(
          "strict",
          false
        );
      } else {
        throw new Error("Body not found in request.");
      }
    });

    it("Strict is set to true if passed in .withStructuredOutput", async () => {
      const mockFetch = jest.fn<(url: any, options?: any) => Promise<any>>();
      mockFetch.mockImplementation((url, options) => {
        // Store the request details for later inspection
        mockFetch.mock.calls.push([url, options]);

        // Return a mock response
        return Promise.resolve({
          ok: true,
          json: () => Promise.resolve({}),
        });
      });

      const model = new ChatOpenAI({
        model: "doesnt-start-with-gpt-4",
        apiKey: "test-key",
        configuration: {
          fetch: mockFetch,
        },
        maxRetries: 0,
        supportsStrictToolCalling: true,
      });

      const modelWithTools = model.withStructuredOutput(
        z.object({
          location: z.string().describe("The location to get the weather for"),
        }),
        {
          strict: true,
          method: "functionCalling",
        }
      );

      // This will fail since we're not returning a valid response in our mocked fetch function.
      await expect(
        modelWithTools.invoke("What's the weather like?")
      ).rejects.toThrow();

      expect(mockFetch).toHaveBeenCalled();
      const [_url, options] = mockFetch.mock.calls[0];

      if (options && options.body) {
        const body = JSON.parse(options.body);
        expect(body.tools[0].function).toHaveProperty("strict", true);
      } else {
        throw new Error("Body not found in request.");
      }
    });

    it("Strict is NOT passed to OpenAI if NOT passed in .withStructuredOutput", async () => {
      const mockFetch = jest.fn<(url: any, options?: any) => Promise<any>>();
      mockFetch.mockImplementation((url, options) => {
        // Store the request details for later inspection
        mockFetch.mock.calls.push([url, options]);

        // Return a mock response
        return Promise.resolve({
          ok: true,
          json: () => Promise.resolve({}),
        });
      });

      const model = new ChatOpenAI({
        model: "doesnt-start-with-gpt-4",
        apiKey: "test-key",
        configuration: {
          fetch: mockFetch,
        },
        maxRetries: 0,
      });

      const modelWithTools = model.withStructuredOutput(
        z.object({
          location: z.string().describe("The location to get the weather for"),
        }),
        { method: "functionCalling" }
      );

      // This will fail since we're not returning a valid response in our mocked fetch function.
      await expect(
        modelWithTools.invoke("What's the weather like?")
      ).rejects.toThrow();

      expect(mockFetch).toHaveBeenCalled();
      const [_url, options] = mockFetch.mock.calls[0];

      if (options && options.body) {
        const body = JSON.parse(options.body);
        expect(body.tools[0].function).not.toHaveProperty("strict");
      } else {
        throw new Error("Body not found in request.");
      }
    });
  });

  test("Test OpenAI serialization doesn't pass along extra params", async () => {
    const chat = new ChatOpenAI({
      apiKey: "test-key",
      model: "o3-mini",
      somethingUnexpected: true,
      // eslint-disable-next-line @typescript-eslint/no-explicit-any
    } as any);
    expect(JSON.stringify(chat)).toEqual(
      `{"lc":1,"type":"constructor","id":["langchain","chat_models","openai","ChatOpenAI"],"kwargs":{"openai_api_key":{"lc":1,"type":"secret","id":["OPENAI_API_KEY"]},"model":"o3-mini"}}`
    );

    const loadedChat = await load<ChatOpenAI>(JSON.stringify(chat), {
      secretsMap: { OPENAI_API_KEY: "test-key" },
      importMap: { chat_models__openai: { ChatOpenAI } },
    });

    expect(loadedChat.model).toEqual("o3-mini");
  });

  test("OpenAI runs with structured output contain structured output options", async () => {
    const mockFetch = jest.fn<(url: any, options?: any) => Promise<any>>();
    mockFetch.mockImplementation((url, options) => {
      // Store the request details for later inspection
      mockFetch.mock.calls.push([url, options]);

      // Return a mock response
      return Promise.resolve({
        ok: true,
        json: () => Promise.resolve({}),
      });
    });

    const weatherSchema = z.object({
      location: z.string().describe("The location to get the weather for"),
    });

    const model = new ChatOpenAI({
      model: "gpt-4o-2024-08-06",
      configuration: {
        fetch: mockFetch,
      },
    }).withStructuredOutput(weatherSchema, {
      name: "get_current_weather",
      method: "jsonSchema",
    });

    let extra;
    // This will fail since we're not returning a valid response in our mocked fetch function.
    await expect(
      model.invoke("What's the weather like?", {
        callbacks: [
          {
            handleLLMStart: (_1, _2, _3, _4, extraParams) => {
              extra = extraParams;
            },
          },
        ],
      })
    ).rejects.toThrow();
    expect(extra).toMatchObject({
      options: {
        ls_structured_output_format: {
          kwargs: { method: "json_schema" },
          schema: {
            title: "get_current_weather",
            ...toJsonSchema(weatherSchema),
          },
        },
      },
    });
  });

  // https://github.com/langchain-ai/langchainjs/issues/8586
  test("multiple bindTools calls will not override each other", async () => {
    const model = new ChatOpenAI({
      model: "gpt-4o-2024-08-06",
    });

    const toolA = tool(async () => "toolA", {
      name: "toolA",
    });

    const toolB = tool(async () => "toolB", {
      name: "toolB",
    });

    const modelWithTools = model.bindTools([toolA]) as ChatOpenAI;
    const modelWithTools2 = model.bindTools([toolB]) as ChatOpenAI;

    // @ts-expect-error - defaultOptions is protected
    expect(modelWithTools.defaultOptions.tools).toEqual([
      {
        type: "function",
        function: expect.objectContaining({ name: "toolA" }),
      },
    ]);
    // @ts-expect-error - defaultOptions is protected
    expect(modelWithTools2.defaultOptions.tools).toEqual([
      {
        type: "function",
        function: expect.objectContaining({ name: "toolB" }),
      },
    ]);
  });

<<<<<<< HEAD
  test("can be constructed with reasoning_effort", async () => {
    const model = new ChatOpenAI({
      model: "gpt-4o-2024-08-06",
      reasoning_effort: "low",
    });

    expect(model.reasoning).toEqual({ effort: "low" });
=======
  test("specifying streaming=false disables streaming", async () => {
    const model = new ChatOpenAI({
      model: "gpt-4o-2024-08-06",
      streaming: false,
    });

    // disableStreaming will disable streaming in BaseChatModel
    expect(model.disableStreaming).toBe(true);
    expect(model.streaming).toBe(false);
>>>>>>> af574776
  });
});<|MERGE_RESOLUTION|>--- conflicted
+++ resolved
@@ -370,7 +370,6 @@
     ]);
   });
 
-<<<<<<< HEAD
   test("can be constructed with reasoning_effort", async () => {
     const model = new ChatOpenAI({
       model: "gpt-4o-2024-08-06",
@@ -378,7 +377,8 @@
     });
 
     expect(model.reasoning).toEqual({ effort: "low" });
-=======
+  });
+    
   test("specifying streaming=false disables streaming", async () => {
     const model = new ChatOpenAI({
       model: "gpt-4o-2024-08-06",
@@ -388,6 +388,5 @@
     // disableStreaming will disable streaming in BaseChatModel
     expect(model.disableStreaming).toBe(true);
     expect(model.streaming).toBe(false);
->>>>>>> af574776
   });
 });